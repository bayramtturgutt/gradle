--- conflicted
+++ resolved
@@ -20,13 +20,8 @@
 
 abstract class ExternalModulesExtension {
 
-<<<<<<< HEAD
-    val groovyVersion = "3.0.11"
+    val groovyVersion = "3.0.12"
     val configurationCacheReportVersion = "1.2"
-=======
-    val groovyVersion = "3.0.12"
-    val configurationCacheReportVersion = "1.1"
->>>>>>> 56c251a4
     val kotlinVersion = "1.7.10"
 
     fun futureKotlin(module: String) = "org.jetbrains.kotlin:kotlin-$module:$kotlinVersion"
