{
<<<<<<< HEAD
    "acceptedApiChanges": []
=======
    "acceptedApiChanges": [
        {
            "type": "org.gradle.api.file.ConfigurableFileCollection",
            "member": "Class org.gradle.api.file.ConfigurableFileCollection",
            "acceptation": "Introduce SupportsConvention",
            "changes": [
                "org.gradle.api.provider.SupportsConvention"
            ]
        },
        {
            "type": "org.gradle.kotlin.dsl.PluginDependenciesSpecExtensionsKt",
            "member": "Method org.gradle.kotlin.dsl.PluginDependenciesSpecExtensionsKt.getGradle-enterprise$annotations(org.gradle.plugin.use.PluginDependenciesSpec)",
            "acceptation": "Adding the deprecation annotation added this new method, we directly ignore it",
            "changes": [
                "Method added to public class"
            ]
        }
    ]
>>>>>>> 0abc5186
}<|MERGE_RESOLUTION|>--- conflicted
+++ resolved
@@ -1,24 +1,3 @@
 {
-<<<<<<< HEAD
     "acceptedApiChanges": []
-=======
-    "acceptedApiChanges": [
-        {
-            "type": "org.gradle.api.file.ConfigurableFileCollection",
-            "member": "Class org.gradle.api.file.ConfigurableFileCollection",
-            "acceptation": "Introduce SupportsConvention",
-            "changes": [
-                "org.gradle.api.provider.SupportsConvention"
-            ]
-        },
-        {
-            "type": "org.gradle.kotlin.dsl.PluginDependenciesSpecExtensionsKt",
-            "member": "Method org.gradle.kotlin.dsl.PluginDependenciesSpecExtensionsKt.getGradle-enterprise$annotations(org.gradle.plugin.use.PluginDependenciesSpec)",
-            "acceptation": "Adding the deprecation annotation added this new method, we directly ignore it",
-            "changes": [
-                "Method added to public class"
-            ]
-        }
-    ]
->>>>>>> 0abc5186
 }