--- conflicted
+++ resolved
@@ -5,9 +5,5 @@
 }
 
 dependencies {
-<<<<<<< HEAD
-    implementation "org.scala-lang:scala-library:2.9.2"
-=======
-    compile "org.scala-lang:scala-library:2.11.2"
->>>>>>> 03e83f5a
+    implementation "org.scala-lang:scala-library:2.11.2"
 }