--- conflicted
+++ resolved
@@ -36,11 +36,7 @@
 
     def "newCompiler provides decent error for unsupported CompileSpec"() {
         setup:
-<<<<<<< HEAD
-        DefaultScalaToolProvider scalaToolProvider = new DefaultScalaToolProvider(gradleUserHome, rootProjectDir, workerDaemonFactory, forkOptionsFactory, classPathRegistry, scalacClasspath, zincClasspath, classLoaderRegistry, actionExecutionSpecFactory)
-=======
-        DefaultScalaToolProvider scalaToolProvider = new DefaultScalaToolProvider(rootProjectDir, workerDaemonFactory, forkOptionsFactory, scalacClasspath, zincClasspath)
->>>>>>> 03e83f5a
+        DefaultScalaToolProvider scalaToolProvider = new DefaultScalaToolProvider(rootProjectDir, workerDaemonFactory, forkOptionsFactory, scalacClasspath, zincClasspath, classPathRegistry, classLoaderRegistry, actionExecutionSpecFactory)
 
         when:
         scalaToolProvider.newCompiler(UnknownCompileSpec.class)
