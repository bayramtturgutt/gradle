--- conflicted
+++ resolved
@@ -20,12 +20,8 @@
 import org.gradle.api.internal.tasks.scala.DaemonScalaCompiler;
 import org.gradle.api.internal.tasks.scala.NormalizingScalaCompiler;
 import org.gradle.api.internal.tasks.scala.ScalaJavaJointCompileSpec;
-<<<<<<< HEAD
-import org.gradle.api.internal.tasks.scala.ZincScalaCompiler;
+import org.gradle.api.internal.tasks.scala.ZincScalaCompilerFacade;
 import org.gradle.initialization.ClassLoaderRegistry;
-=======
-import org.gradle.api.internal.tasks.scala.ZincScalaCompilerFacade;
->>>>>>> 03e83f5a
 import org.gradle.internal.logging.text.DiagnosticsVisitor;
 import org.gradle.language.base.internal.compile.CompileSpec;
 import org.gradle.language.base.internal.compile.Compiler;
@@ -49,12 +45,7 @@
     private final ClassLoaderRegistry classLoaderRegistry;
     private final ActionExecutionSpecFactory actionExecutionSpecFactory;
 
-<<<<<<< HEAD
-    public DefaultScalaToolProvider(File gradleUserHomeDir, File daemonWorkingDir, WorkerDaemonFactory workerDaemonFactory, JavaForkOptionsFactory forkOptionsFactory, ClassPathRegistry classPathRegistry, Set<File> resolvedScalaClasspath, Set<File> resolvedZincClasspath, ClassLoaderRegistry classLoaderRegistry, ActionExecutionSpecFactory actionExecutionSpecFactory) {
-        this.gradleUserHomeDir = gradleUserHomeDir;
-=======
-    public DefaultScalaToolProvider(File daemonWorkingDir, WorkerDaemonFactory workerDaemonFactory, JavaForkOptionsFactory forkOptionsFactory, Set<File> resolvedScalaClasspath, Set<File> resolvedZincClasspath) {
->>>>>>> 03e83f5a
+    public DefaultScalaToolProvider(File daemonWorkingDir, WorkerDaemonFactory workerDaemonFactory, JavaForkOptionsFactory forkOptionsFactory, Set<File> resolvedScalaClasspath, Set<File> resolvedZincClasspath, ClassPathRegistry classPathRegistry, ClassLoaderRegistry classLoaderRegistry, ActionExecutionSpecFactory actionExecutionSpecFactory) {
         this.daemonWorkingDir = daemonWorkingDir;
         this.workerDaemonFactory = workerDaemonFactory;
         this.forkOptionsFactory = forkOptionsFactory;
@@ -70,27 +61,17 @@
     public <T extends CompileSpec> org.gradle.language.base.internal.compile.Compiler<T> newCompiler(Class<T> spec) {
         if (ScalaJavaJointCompileSpec.class.isAssignableFrom(spec)) {
             return (Compiler<T>) new NormalizingScalaCompiler(
-<<<<<<< HEAD
                     new DaemonScalaCompiler<ScalaJavaJointCompileSpec>(
                             daemonWorkingDir,
-                            ZincScalaCompiler.class,
-                            new Object[] {resolvedScalaClasspath, resolvedZincClasspath, gradleUserHomeDir},
+                            ZincScalaCompilerFacade.class,
+                            new Object[]{resolvedScalaClasspath, resolvedZincClasspath},
                             workerDaemonFactory,
                             resolvedZincClasspath,
                             forkOptionsFactory,
                             classPathRegistry,
                             classLoaderRegistry,
-                            actionExecutionSpecFactory)
-=======
-                new DaemonScalaCompiler<ScalaJavaJointCompileSpec>(
-                    daemonWorkingDir,
-                    ZincScalaCompilerFacade.class,
-                    new Object[] {resolvedScalaClasspath, resolvedZincClasspath},
-                    workerDaemonFactory,
-                    resolvedZincClasspath,
-                    forkOptionsFactory
-                )
->>>>>>> 03e83f5a
+                            actionExecutionSpecFactory
+                    )
             );
         }
         throw new IllegalArgumentException(String.format("Cannot create Compiler for unsupported CompileSpec type '%s'", spec.getSimpleName()));
