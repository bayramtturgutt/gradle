/*
 * Copyright 2020 the original author or authors.
 *
 * Licensed under the Apache License, Version 2.0 (the "License");
 * you may not use this file except in compliance with the License.
 * You may obtain a copy of the License at
 *
 *      http://www.apache.org/licenses/LICENSE-2.0
 *
 * Unless required by applicable law or agreed to in writing, software
 * distributed under the License is distributed on an "AS IS" BASIS,
 * WITHOUT WARRANTIES OR CONDITIONS OF ANY KIND, either express or implied.
 * See the License for the specific language governing permissions and
 * limitations under the License.
 */

package org.gradle.jvm.toolchain.internal;

import com.google.common.annotations.VisibleForTesting;
import org.gradle.api.GradleException;
import org.gradle.api.InvalidUserDataException;
import org.gradle.api.Transformer;
import org.gradle.api.internal.provider.DefaultProvider;
import org.gradle.api.internal.provider.ProviderInternal;
import org.gradle.api.model.ObjectFactory;
import org.gradle.api.provider.Provider;
import org.gradle.api.provider.ProviderFactory;
import org.gradle.internal.deprecation.DocumentedFailure;
import org.gradle.internal.jvm.Jvm;
import org.gradle.jvm.toolchain.JavaToolchainSpec;
import org.gradle.jvm.toolchain.internal.install.DefaultJavaToolchainProvisioningService;
import org.gradle.jvm.toolchain.internal.install.JavaToolchainProvisioningService;

import javax.inject.Inject;
import java.io.File;
import java.util.Objects;
import java.util.Optional;
import java.util.concurrent.ConcurrentHashMap;
import java.util.concurrent.ConcurrentMap;

public class JavaToolchainQueryService {

    // A key that matches only the fallback toolchain
    private static final JavaToolchainSpecInternal.Key FALLBACK_TOOLCHAIN_KEY = new JavaToolchainSpecInternal.Key() {
        @Override
        public String toString() {
            return "FallbackToolchainSpecKey";
        }
    };

    private final JavaInstallationRegistry registry;
    private final JavaToolchainFactory toolchainFactory;
    private final JavaToolchainProvisioningService installService;
    private final Provider<Boolean> detectEnabled;
    private final Provider<Boolean> downloadEnabled;
    // Map values are either `JavaToolchain` or `Exception`
    private final ConcurrentMap<JavaToolchainSpecInternal.Key, Object> matchingToolchains;
    private final CurrentJvmToolchainSpec fallbackToolchainSpec;

    @Inject
    public JavaToolchainQueryService(
        JavaInstallationRegistry registry,
        JavaToolchainFactory toolchainFactory,
        JavaToolchainProvisioningService provisioningService,
        ProviderFactory factory,
        ObjectFactory objectFactory
    ) {
        this.registry = registry;
        this.toolchainFactory = toolchainFactory;
        this.installService = provisioningService;
        this.detectEnabled = factory.gradleProperty(AutoDetectingInstallationSupplier.AUTO_DETECT).map(Boolean::parseBoolean);
        this.downloadEnabled = factory.gradleProperty(DefaultJavaToolchainProvisioningService.AUTO_DOWNLOAD).map(Boolean::parseBoolean);
        this.matchingToolchains = new ConcurrentHashMap<>();
        this.fallbackToolchainSpec = objectFactory.newInstance(CurrentJvmToolchainSpec.class);
    }

    <T> Provider<T> toolFor(
        JavaToolchainSpec spec,
        Transformer<T, JavaToolchain> toolFunction,
        DefaultJavaToolchainUsageProgressDetails.JavaTool requestedTool
    ) {
        return findMatchingToolchain(spec)
            .withSideEffect(toolchain -> toolchain.emitUsageEvent(requestedTool))
            .map(toolFunction);
    }

    @VisibleForTesting
    ProviderInternal<JavaToolchain> findMatchingToolchain(JavaToolchainSpec filter) {
        JavaToolchainSpecInternal filterInternal = (JavaToolchainSpecInternal) Objects.requireNonNull(filter);
        return new DefaultProvider<>(() -> resolveToolchain(filterInternal));
    }

    private JavaToolchain resolveToolchain(JavaToolchainSpecInternal requestedSpec) throws Exception {
        requestedSpec.finalizeProperties();

        if (!requestedSpec.isValid()) {
            throw DocumentedFailure.builder()
                .withSummary("Using toolchain specifications without setting a language version is not supported.")
                .withAdvice("Consider configuring the language version.")
                .withUpgradeGuideSection(7, "invalid_toolchain_specification_deprecation")
                .build();
        }

        boolean useFallback = !requestedSpec.isConfigured();
        JavaToolchainSpecInternal actualSpec = useFallback ? fallbackToolchainSpec : requestedSpec;
        // We can't use the key of the fallback toolchain spec, because it is a spec that can match configured requests as well
        JavaToolchainSpecInternal.Key actualKey = useFallback ? FALLBACK_TOOLCHAIN_KEY : requestedSpec.toKey();

        Object resolutionResult = matchingToolchains.computeIfAbsent(actualKey, key -> {
            try {
                return query(actualSpec, useFallback);
            } catch (Exception e) {
                return e;
            }
        });

        if (resolutionResult instanceof Exception) {
            throw (Exception) resolutionResult;
        } else {
            return (JavaToolchain) resolutionResult;
        }
    }

    private JavaToolchain query(JavaToolchainSpec spec, boolean isFallback) {
        if (spec instanceof CurrentJvmToolchainSpec) {
<<<<<<< HEAD
            // TODO (#22023) Look into checking if this optional is present and throwing an exception
            return asToolchain(new InstallationLocation(Jvm.current().getJavaHome(), "current JVM"), spec).get();
=======
            return asToolchain(new InstallationLocation(Jvm.current().getJavaHome(), "current JVM"), spec, isFallback).get();
>>>>>>> 9ddd8cd4
        }
        if (spec instanceof SpecificInstallationToolchainSpec) {
            final InstallationLocation installation = new InstallationLocation(((SpecificInstallationToolchainSpec) spec).getJavaHome(), "specific installation");
            return asToolchain(installation, spec).orElseThrow(() -> new InvalidUserDataException("Specific installation toolchain '" + installation.getLocation() + "' is not a valid JVM."));
        }

        return registry.listInstallations().stream()
            .map(javaHome -> asToolchain(javaHome, spec))
            .filter(Optional::isPresent)
            .map(Optional::get)
            .filter(new JavaToolchainMatcher(spec))
            .min(new JavaToolchainComparator())
            .orElseGet(() -> downloadToolchain(spec));
    }

    private JavaToolchain downloadToolchain(JavaToolchainSpec spec) {
        final Optional<File> installation = installService.tryInstall(spec);
        if (!installation.isPresent()) {
            throw new NoToolchainAvailableException(spec, detectEnabled.getOrElse(true), downloadEnabled.getOrElse(true));
        }

        Optional<JavaToolchain> toolchain = asToolchain(new InstallationLocation(installation.get(), "provisioned toolchain"), spec);
        if (!toolchain.isPresent()) {
            throw new GradleException("Provisioned toolchain '" + installation.get() + "' could not be probed.");
        }

        return toolchain.get();
    }

    private Optional<JavaToolchain> asToolchain(InstallationLocation javaHome, JavaToolchainSpec spec) {
        return asToolchain(javaHome, spec, false);
    }

    private Optional<JavaToolchain> asToolchain(InstallationLocation javaHome, JavaToolchainSpec spec, boolean isFallback) {
        return toolchainFactory.newInstance(javaHome, new JavaToolchainInput(spec), isFallback);
    }
}<|MERGE_RESOLUTION|>--- conflicted
+++ resolved
@@ -18,7 +18,6 @@
 
 import com.google.common.annotations.VisibleForTesting;
 import org.gradle.api.GradleException;
-import org.gradle.api.InvalidUserDataException;
 import org.gradle.api.Transformer;
 import org.gradle.api.internal.provider.DefaultProvider;
 import org.gradle.api.internal.provider.ProviderInternal;
@@ -123,16 +122,10 @@
 
     private JavaToolchain query(JavaToolchainSpec spec, boolean isFallback) {
         if (spec instanceof CurrentJvmToolchainSpec) {
-<<<<<<< HEAD
-            // TODO (#22023) Look into checking if this optional is present and throwing an exception
-            return asToolchain(new InstallationLocation(Jvm.current().getJavaHome(), "current JVM"), spec).get();
-=======
             return asToolchain(new InstallationLocation(Jvm.current().getJavaHome(), "current JVM"), spec, isFallback).get();
->>>>>>> 9ddd8cd4
         }
         if (spec instanceof SpecificInstallationToolchainSpec) {
-            final InstallationLocation installation = new InstallationLocation(((SpecificInstallationToolchainSpec) spec).getJavaHome(), "specific installation");
-            return asToolchain(installation, spec).orElseThrow(() -> new InvalidUserDataException("Specific installation toolchain '" + installation.getLocation() + "' is not a valid JVM."));
+            return asToolchain(new InstallationLocation(((SpecificInstallationToolchainSpec) spec).getJavaHome(), "specific installation"), spec).get();
         }
 
         return registry.listInstallations().stream()
