/*
 * Copyright 2010 the original author or authors.
 *
 * Licensed under the Apache License, Version 2.0 (the "License");
 * you may not use this file except in compliance with the License.
 * You may obtain a copy of the License at
 *
 *      http://www.apache.org/licenses/LICENSE-2.0
 *
 * Unless required by applicable law or agreed to in writing, software
 * distributed under the License is distributed on an "AS IS" BASIS,
 * WITHOUT WARRANTIES OR CONDITIONS OF ANY KIND, either express or implied.
 * See the License for the specific language governing permissions and
 * limitations under the License.
 */

package org.gradle.api;

import groovy.lang.Closure;
import groovy.lang.DelegatesTo;
import groovy.lang.MissingPropertyException;
import org.gradle.api.logging.Logger;
import org.gradle.api.logging.LoggingManager;
import org.gradle.api.plugins.ExtensionAware;
import org.gradle.api.provider.Property;
import org.gradle.api.provider.Provider;
import org.gradle.api.services.BuildService;
import org.gradle.api.services.BuildServiceRegistration;
import org.gradle.api.specs.Spec;
import org.gradle.api.tasks.Internal;
import org.gradle.api.tasks.TaskDependency;
import org.gradle.api.tasks.TaskDestroyables;
import org.gradle.api.tasks.TaskInputs;
import org.gradle.api.tasks.TaskLocalState;
import org.gradle.api.tasks.TaskOutputs;
import org.gradle.api.tasks.TaskState;
import org.gradle.internal.deprecation.DeprecationLogger;

import javax.annotation.Nullable;
import java.io.File;
import java.time.Duration;
import java.util.List;
import java.util.Set;

/**
 * <p>A <code>Task</code> represents a single atomic piece of work for a build, such as compiling classes or generating
 * javadoc.</p>
 *
 * <p>Each task belongs to a {@link Project}. You can use the various methods on {@link
 * org.gradle.api.tasks.TaskContainer} to create and lookup task instances. For example, {@link
 * org.gradle.api.tasks.TaskContainer#create(String)} creates an empty task with the given name. You can also use the
 * {@code task} keyword in your build file: </p>
 * <pre>
 * task myTask
 * task myTask { configure closure }
 * task myTask(type: SomeType)
 * task myTask(type: SomeType) { configure closure }
 * </pre>
 *
 * <p>Each task has a name, which can be used to refer to the task within its owning project, and a fully qualified
 * path, which is unique across all tasks in all projects. The path is the concatenation of the owning project's path
 * and the task's name. Path elements are separated using the {@value org.gradle.api.Project#PATH_SEPARATOR}
 * character.</p>
 *
 * <h2>Task Actions</h2>
 *
 * <p>A <code>Task</code> is made up of a sequence of {@link Action} objects. When the task is executed, each of the
 * actions is executed in turn, by calling {@link Action#execute}. You can add actions to a task by calling {@link
 * #doFirst(Action)} or {@link #doLast(Action)}.</p>
 *
 * <p>Groovy closures can also be used to provide a task action. When the action is executed, the closure is called with
 * the task as parameter.  You can add action closures to a task by calling {@link #doFirst(groovy.lang.Closure)} or
 * {@link #doLast(groovy.lang.Closure)}.</p>
 *
 * <p>There are 2 special exceptions which a task action can throw to abort execution and continue without failing the
 * build. A task action can abort execution of the action and continue to the next action of the task by throwing a
 * {@link org.gradle.api.tasks.StopActionException}. A task action can abort execution of the task and continue to the
 * next task by throwing a {@link org.gradle.api.tasks.StopExecutionException}. Using these exceptions allows you to
 * have precondition actions which skip execution of the task, or part of the task, if not true.</p>
 *
<<<<<<< HEAD
 * <a id="dependencies"></a><h2>Task Dependencies and Task Ordering</h2>
=======
 * <h3 id="dependencies">Task Dependencies and Task Ordering</h3>
>>>>>>> c261852e
 *
 * <p>A task may have dependencies on other tasks or might be scheduled to always run after another task.
 * Gradle ensures that all task dependencies and ordering rules are honored when executing tasks, so that the task is executed after
 * all of its dependencies and any "must run after" tasks have been executed.</p>
 *
 * <p>Dependencies to a task are controlled using {@link #dependsOn(Object...)} or {@link #setDependsOn(Iterable)},
 * and {@link #mustRunAfter(Object...)}, {@link #setMustRunAfter(Iterable)}, {@link #shouldRunAfter(Object...)} and
 * {@link #setShouldRunAfter(Iterable)} are used to specify ordering between tasks. You can use objects of any of
 * the following types to specify dependencies and ordering:</p>
 *
 * <ul>
 *
 * <li>A {@code String}, {@code CharSequence} or {@code groovy.lang.GString} task path or name. A relative path is interpreted relative to the task's {@link Project}. This
 * allows you to refer to tasks in other projects. These task references will not cause task creation.</li>
 *
 * <li>A {@link Task}.</li>
 *
 * <li>A {@link TaskDependency} object.</li>
 *
 * <li>A {@link org.gradle.api.tasks.TaskReference} object.</li>
 *
 * <li>A {@link Buildable} object.</li>
 *
 * <li>A {@link org.gradle.api.file.RegularFileProperty} or {@link org.gradle.api.file.DirectoryProperty}.</li>
 *
 * <li>A {@link Provider} object. May contain any of the types listed here.</li>
 *
 * <li>A {@code Iterable}, {@code Collection}, {@code Map} or array. May contain any of the types listed here. The elements of the
 * iterable/collection/map/array are recursively converted to tasks.</li>
 *
 * <li>A {@code Callable}. The {@code call()} method may return any of the types listed here. Its return value is
 * recursively converted to tasks. A {@code null} return value is treated as an empty collection.</li>
 *
 * <li>A Groovy {@code Closure} or Kotlin function. The closure may take a {@code Task} as parameter.
 * The closure or function may return any of the types listed here. Its return value is
 * recursively converted to tasks. A {@code null} return value is treated as an empty collection.</li>
 *
 * <li>Anything else is treated as an error.</li>
 *
 * </ul>
 *
 * <h2>Using a Task in a Build File</h2>
 *
<<<<<<< HEAD
 * <a id="properties"></a> <h3>Dynamic Properties</h3>
=======
 * <h4 id="properties">Dynamic Properties</h4>
>>>>>>> c261852e
 *
 * <p>A {@code Task} has 4 'scopes' for properties. You can access these properties by name from the build file or by
 * calling the {@link #property(String)} method. You can change the value of these properties by calling the {@link #setProperty(String, Object)} method.</p>
 *
 * <ul>
 *
 * <li>The {@code Task} object itself. This includes any property getters and setters declared by the {@code Task}
 * implementation class.  The properties of this scope are readable or writable based on the presence of the
 * corresponding getter and setter methods.</li>
 *
 * <li>The <em>extensions</em> added to the task by plugins. Each extension is available as a read-only property with the same
 * name as the extension.</li>
 *
 * <li>The <em>convention</em> properties added to the task by plugins. A plugin can add properties and methods to a task through
 * the task's {@link org.gradle.api.plugins.Convention} object.  The properties of this scope may be readable or writable, depending on the convention objects.</li>
 *
 * <li>The <em>extra properties</em> of the task. Each task object maintains a map of additional properties. These
 * are arbitrary name -&gt; value pairs which you can use to dynamically add properties to a task object.  Once defined, the properties
 * of this scope are readable and writable.</li>
 *
 * </ul>
 *
 * <h4>Dynamic Methods</h4>
 *
 * <p>A {@link Plugin} may add methods to a {@code Task} using its {@link org.gradle.api.plugins.Convention} object.</p>
 *
 * <h3>Parallel Execution</h3>
 * <p>
 * By default, tasks are not executed in parallel unless a task is waiting on asynchronous work and another task (which
 * is not dependent) is ready to execute.
 *
 * Parallel execution can be enabled by the <code>--parallel</code> flag when the build is initiated.
 * In parallel mode, the tasks of different projects (i.e. in a multi project build) are able to be executed in parallel.
 */
public interface Task extends Comparable<Task>, ExtensionAware, Named {
    String TASK_NAME = "name";

    String TASK_DESCRIPTION = "description";

    String TASK_GROUP = "group";

    String TASK_TYPE = "type";

    String TASK_DEPENDS_ON = "dependsOn";

    String TASK_OVERWRITE = "overwrite";

    String TASK_ACTION = "action";

    /**
     * Constructor arguments for the Task
     *
     * @since 4.7
     */
    String TASK_CONSTRUCTOR_ARGS = "constructorArgs";

    /**
     * <p>Returns the name of this task. The name uniquely identifies the task within its {@link Project}.</p>
     *
     * @return The name of the task. Never returns null.
     */
    @Internal
    @Override
    String getName();

    /**
     * An implementation of the namer interface for tasks that returns {@link #getName()}.
     *
     * @deprecated Use {@link Named.Namer#INSTANCE} instead (since {@link Task} now extends {@link Named}).
     */
    @Deprecated
    class Namer implements org.gradle.api.Namer<Task> {

        public Namer() {
            DeprecationLogger.deprecateType(Namer.class)
                .replaceWith("Named.Namer.INSTANCE")
                .withContext("Task implements Named, so you can use Named.Namer.INSTANCE instead of Task.Namer")
                .willBeRemovedInGradle9()
                .withUpgradeGuideSection(8, "deprecated_namers")
                .nagUser();
        }

        @Override
        public String determineName(Task task) {
            return Named.Namer.INSTANCE.determineName(task);
        }
    }

    /**
     * <p>Returns the {@link Project} which this task belongs to.</p>
     *
     * <p>Calling this method from a task action is not supported when configuration caching is enabled.</p>
     *
     * @return The project this task belongs to. Never returns null.
     */
    @Internal
    Project getProject();

    /**
     * <p>Returns the sequence of {@link Action} objects which will be executed by this task, in the order of
     * execution.</p>
     *
     * @return The task actions in the order they are executed. Returns an empty list if this task has no actions.
     */
    @Internal
    List<Action<? super Task>> getActions();

    /**
     * <p>Sets the sequence of {@link Action} objects which will be executed by this task.</p>
     *
     * @param actions The actions.
     */
    void setActions(List<Action<? super Task>> actions);

    /**
     * <p>Returns a {@link TaskDependency} which contains all the tasks that this task depends on.</p>
     *
     * <p>Calling this method from a task action is not supported when configuration caching is enabled.</p>
     *
     * @return The dependencies of this task. Never returns null.
     */
    @Internal
    TaskDependency getTaskDependencies();

    /**
     * <p>Returns the dependencies of this task.</p>
     *
     * @return The dependencies of this task. Returns an empty set if this task has no dependencies.
     */
    @Internal
    Set<Object> getDependsOn();

    /**
     * <p>Sets the dependencies of this task. See <a href="./Task.html#dependencies">here</a> for a description of the types of
     * objects which can be used as task dependencies.</p>
     *
     * @param dependsOnTasks The set of task paths.
     */
    void setDependsOn(Iterable<?> dependsOnTasks);

    /**
     * <p>Adds the given dependencies to this task. See <a href="./Task.html#dependencies">here</a> for a description of the types
     * of objects which can be used as task dependencies.</p>
     *
     * @param paths The dependencies to add to this task.
     *
     * @return the task object this method is applied to
     */
    Task dependsOn(Object... paths);

    /**
     * <p>Execute the task only if the given closure returns true.  The closure will be evaluated at task execution
     * time, not during configuration.  The closure will be passed a single parameter, this task. If the closure returns
     * false, the task will be skipped.</p>
     *
     * <p>You may add multiple such predicates. The task is skipped if any of the predicates return false.</p>
     *
     * <p>Typical usage:<code>myTask.onlyIf { isProductionEnvironment() }</code></p>
     *
     * @param onlyIfClosure code to execute to determine if task should be run
     */
    void onlyIf(Closure onlyIfClosure);

    /**
     * Do not track the state of the task.
     *
     * <p>Instructs Gradle to treat the task as untracked.
     *
     * @see org.gradle.api.tasks.UntrackedTask
     * @since 7.3
     */
    void doNotTrackState(String reasonNotToTrackState);

    /**
     * Specifies that this task is not compatible with the configuration cache.
     *
     * <p>
     * Configuration cache problems found in the task will be reported but won't cause the build to fail.
     * </p>
     *
     * <p>
     * The presence of incompatible tasks in the task graph will cause the configuration state to be discarded
     * at the end of the build unless the global {@code configuration-cache-problems} option is set to {@code warn},
     * in which case the configuration state would still be cached in a best-effort manner as usual for the option.
     * </p>
     *
     * <p>
     * <b>IMPORTANT:</b> This setting doesn't affect how Gradle treats problems found in other tasks also present in the task graph and those
     * could still cause the build to fail.
     * </p>
     *
     * @since 7.4
     */
    void notCompatibleWithConfigurationCache(String reason);

    /**
     * <p>Execute the task only if the given spec is satisfied. The spec will be evaluated at task execution time, not
     * during configuration. If the Spec is not satisfied, the task will be skipped.</p>
     *
     * <p>You may add multiple such predicates. The task is skipped if any of the predicates return false.</p>
     *
     * <p>Typical usage (from Java):</p>
     * <pre>myTask.onlyIf(new Spec&lt;Task&gt;() {
     *    boolean isSatisfiedBy(Task task) {
     *       return isProductionEnvironment();
     *    }
     * });
     * </pre>
     *
     * @param onlyIfSpec specifies if a task should be run
     */
    void onlyIf(Spec<? super Task> onlyIfSpec);

    /**
     * <p>Execute the task only if the given spec is satisfied. The spec will be evaluated at task execution time, not
     * during configuration. If the Spec is not satisfied, the task will be skipped.</p>
     *
     * <p>You may add multiple such predicates. The task is skipped if any of the predicates return false.</p>
     *
     * <p>Typical usage (from Java):</p>
     * <pre>myTask.onlyIf("run only in production environment", new Spec&lt;Task&gt;() {
     *    boolean isSatisfiedBy(Task task) {
     *       return isProductionEnvironment();
     *    }
     * });
     * </pre>
     *
     * @param onlyIfReason specifies the reason for a task to run, which is used for logging
     * @param onlyIfSpec specifies if a task should be run
     *
     * @since 7.6
     */
    @Incubating
    void onlyIf(String onlyIfReason, Spec<? super Task> onlyIfSpec);

    /**
     * <p>Execute the task only if the given closure returns true.  The closure will be evaluated at task execution
     * time, not during configuration.  The closure will be passed a single parameter, this task. If the closure returns
     * false, the task will be skipped.</p>
     *
     * <p>The given predicate replaces all such predicates for this task.</p>
     *
     * @param onlyIfClosure code to execute to determine if task should be run
     */
    void setOnlyIf(Closure onlyIfClosure);

    /**
     * <p>Execute the task only if the given spec is satisfied. The spec will be evaluated at task execution time, not
     * during configuration. If the Spec is not satisfied, the task will be skipped.</p>
     *
     * <p>The given predicate replaces all such predicates for this task.</p>
     *
     * @param onlyIfSpec specifies if a task should be run
     */
    void setOnlyIf(Spec<? super Task> onlyIfSpec);

    /**
     * <p>Execute the task only if the given spec is satisfied. The spec will be evaluated at task execution time, not
     * during configuration. If the Spec is not satisfied, the task will be skipped.</p>
     *
     * <p>The given predicate replaces all such predicates for this task.</p>
     *
     * @param onlyIfReason specifies the reason for a task to run, which is used for logging
     * @param onlyIfSpec specifies if a task should be run
     *
     * @since 7.6
     */
    @Incubating
    void setOnlyIf(String onlyIfReason, Spec<? super Task> onlyIfSpec);

    /**
     * Returns the execution state of this task. This provides information about the execution of this task, such as
     * whether it has executed, been skipped, has failed, etc.
     *
     * @return The execution state of this task. Never returns null.
     */
    @Internal
    TaskState getState();

    /**
     * Sets whether the task actually did any work.  Most built-in tasks will set this automatically, but
     * it may be useful to manually indicate this for custom user tasks.
     * @param didWork indicates if the task did any work
     */
    void setDidWork(boolean didWork);

    /**
     * <p>Checks if the task actually did any work.  Even if a Task executes, it may determine that it has nothing to
     * do.  For example, a compilation task may determine that source files have not changed since the last time a the
     * task was run.</p>
     *
     * @return true if this task did any work
     */
    @Internal
    boolean getDidWork();

    /**
     * <p>Returns the path of the task, which is a fully qualified name for the task. The path of a task is the path of
     * its {@link Project} plus the name of the task, separated by <code>:</code>.</p>
     *
     * @return the path of the task, which is equal to the path of the project plus the name of the task.
     */
    @Internal
    String getPath();

    /**
     * <p>Adds the given {@link Action} to the beginning of this task's action list.</p>
     *
     * @param action The action to add
     * @return the task object this method is applied to
     */
    Task doFirst(Action<? super Task> action);

    /**
     * <p>Adds the given closure to the beginning of this task's action list. The closure is passed this task as a
     * parameter when executed.</p>
     *
     * @param action The action closure to execute.
     * @return This task.
     */
    Task doFirst(@DelegatesTo(Task.class) Closure action);

    /**
     * <p>Adds the given {@link Action} to the beginning of this task's action list.</p>
     *
     * @param actionName An arbitrary string that is used for logging.
     * @param action The action to add
     * @return the task object this method is applied to
     *
     * @since 4.2
     */
    Task doFirst(String actionName, Action<? super Task> action);

    /**
     * <p>Adds the given {@link Action} to the end of this task's action list.</p>
     *
     * @param action The action to add.
     * @return the task object this method is applied to
     */
    Task doLast(Action<? super Task> action);

    /**
     * <p>Adds the given {@link Action} to the end of this task's action list.</p>
     *
     * @param actionName An arbitrary string that is used for logging.
     * @param action The action to add.
     * @return the task object this method is applied to
     *
     * @since 4.2
     */
    Task doLast(String actionName, Action<? super Task> action);

    /**
     * <p>Adds the given closure to the end of this task's action list.  The closure is passed this task as a parameter
     * when executed.</p>
     *
     * @param action The action closure to execute.
     * @return This task.
     */
    Task doLast(@DelegatesTo(Task.class) Closure action);

    /**
     * <p>Returns if this task is enabled or not.</p>
     *
     * @see #setEnabled(boolean)
     */
    @Internal
    boolean getEnabled();

    /**
     * <p>Set the enabled state of a task. If a task is disabled none of the its actions are executed. Note that
     * disabling a task does not prevent the execution of the tasks which this task depends on.</p>
     *
     * @param enabled The enabled state of this task (true or false)
     */
    void setEnabled(boolean enabled);

    /**
     * <p>Applies the statements of the closure against this task object. The delegate object for the closure is set to
     * this task.</p>
     *
     * @param configureClosure The closure to be applied (can be null).
     * @return This task
     */
    Task configure(Closure configureClosure);

    /**
     * <p>Returns the <code>AntBuilder</code> for this task.  You can use this in your build file to execute ant
     * tasks.</p>
     *
     * @return The <code>AntBuilder</code>
     */
    @Internal
    AntBuilder getAnt();

    /**
     * <p>Returns the logger for this task. You can use this in your build file to write log messages.</p>
     *
     * @return The logger. Never returns null.
     */
    @Internal
    Logger getLogger();

    /**
     * Returns the {@link org.gradle.api.logging.LoggingManager} which can be used to receive logging and to control the
     * standard output/error capture for this task. By default, System.out is redirected to the Gradle logging system at
     * the QUIET log level, and System.err is redirected at the ERROR log level.
     *
     * @return the LoggingManager. Never returns null.
     */
    @Internal
    LoggingManager getLogging();

    /**
     * <p>Returns the value of the given property of this task.  This method locates a property as follows:</p>
     *
     * <ol>
     *
     * <li>If this task object has a property with the given name, return the value of the property.</li>
     *
     * <li>If this task has an extension with the given name, return the extension. </li>
     *
     * <li>If this task's convention object has a property with the given name, return the value of the property.</li>
     *
     * <li>If this task has an extra property with the given name, return the value of the property.</li>
     *
     * <li>If not found, throw {@link MissingPropertyException}</li>
     *
     * </ol>
     *
     * @param propertyName The name of the property.
     * @return The value of the property, possibly null.
     * @throws MissingPropertyException When the given property is unknown.
     */
    @Nullable
    Object property(String propertyName) throws MissingPropertyException;

    /**
     * <p>Determines if this task has the given property. See <a href="#properties">here</a> for details of the
     * properties which are available for a task.</p>
     *
     * @param propertyName The name of the property to locate.
     * @return True if this project has the given property, false otherwise.
     */
    boolean hasProperty(String propertyName);

    /**
     * <p>Sets a property of this task.  This method searches for a property with the given name in the following
     * locations, and sets the property on the first location where it finds the property.</p>
     *
     * <ol>
     *
     * <li>The task object itself.  For example, the <code>enabled</code> project property.</li>
     *
     * <li>The task's convention object.</li>
     *
     * <li>The task's extra properties.</li>
     *
     * </ol>
     *
     * If the property is not found, a {@link groovy.lang.MissingPropertyException} is thrown.
     *
     * @param name The name of the property
     * @param value The value of the property
     */
    void setProperty(String name, Object value) throws MissingPropertyException;

    /**
     * <p>Returns the {@link org.gradle.api.plugins.Convention} object for this task. A {@link Plugin} can use the convention object to
     * contribute properties and methods to this task.</p>
     *
     * @return The convention object. Never returns null.
     * @deprecated The concept of conventions is deprecated. Use extensions if possible.
     * @see ExtensionAware#getExtensions()
     */
    @Internal
    @Deprecated
    org.gradle.api.plugins.Convention getConvention();

    /**
     * Returns the description of this task.
     *
     * @return the description. May return null.
     */
    @Internal
    @Nullable
    String getDescription();

    /**
     * Sets a description for this task. This should describe what the task does to the user of the build. The
     * description will be displayed when <code>gradle tasks</code> is called.
     *
     * @param description The description of the task. Might be null.
     */
    void setDescription(@Nullable String description);

    /**
     * Returns the task group which this task belongs to. The task group is used in reports and user interfaces to
     * group related tasks together when presenting a list of tasks to the user.
     *
     * @return The task group for this task. Might be null.
     */
    @Internal
    @Nullable
    String getGroup();

    /**
     * Sets the task group which this task belongs to. The task group is used in reports and user interfaces to
     * group related tasks together when presenting a list of tasks to the user.
     *
     * @param group The task group for this task. Can be null.
     */
    void setGroup(@Nullable String group);

    /**
     * <p>Returns the inputs of this task.</p>
     *
     * @return The inputs. Never returns null.
     */
    @Internal
    TaskInputs getInputs();

    /**
     * <p>Returns the outputs of this task.</p>
     *
     * @return The outputs. Never returns null.
     */
    @Internal
    TaskOutputs getOutputs();

    /**
     * <p>Returns the destroyables of this task.</p>
     * @return The destroyables.  Never returns null.
     *
     * @since 4.0
     */
    @Internal
    TaskDestroyables getDestroyables();

    /**
     * Returns the local state of this task.
     *
     * @since 4.3
     */
    @Internal
    TaskLocalState getLocalState();

    /**
     * <p>Returns a directory which this task can use to write temporary files to. Each task instance is provided with a
     * separate temporary directory. There are no guarantees that the contents of this directory will be kept beyond the
     * execution of the task.</p>
     *
     * @return The directory. Never returns null. The directory will already exist.
     */
    @Internal
    File getTemporaryDir();

    /**
     * <p>Specifies that this task must run after all of the supplied tasks.</p>
     *
     * <pre class='autoTested'>
     * task taskY {
     *     mustRunAfter "taskX"
     * }
     * </pre>
     *
     * <p>For each supplied task, this action adds a task 'ordering', and does not specify a 'dependency' between the tasks.
     * As such, it is still possible to execute 'taskY' without first executing the 'taskX' in the example.</p>
     *
     * <p>See <a href="./Task.html#dependencies">here</a> for a description of the types of objects which can be used to specify
     * an ordering relationship.</p>
     *
     * @param paths The tasks this task must run after.
     *
     * @return the task object this method is applied to
     */
    Task mustRunAfter(Object... paths);

    /**
     * <p>Specifies the set of tasks that this task must run after.</p>
     *
     * <pre class='autoTested'>
     * task taskY {
     *     mustRunAfter = ["taskX1", "taskX2"]
     * }
     * </pre>
     *
     * <p>For each supplied task, this action adds a task 'ordering', and does not specify a 'dependency' between the tasks.
     * As such, it is still possible to execute 'taskY' without first executing the 'taskX' in the example.</p>
     *
     * <p>See <a href="./Task.html#dependencies">here</a> for a description of the types of objects which can be used to specify
     * an ordering relationship.</p>
     *
     * @param mustRunAfter The set of task paths this task must run after.
     */
    void setMustRunAfter(Iterable<?> mustRunAfter);

    /**
     * <p>Returns tasks that this task must run after.</p>
     *
     * @return The tasks that this task must run after. Returns an empty set if this task has no tasks it must run after.
     */
    @Internal
    TaskDependency getMustRunAfter();

    /**
     * <p>Adds the given finalizer tasks for this task.</p>
     *
     * <pre class='autoTested'>
     * task taskY {
     *     finalizedBy "taskX"
     * }
     * </pre>
     *
     * <p>See <a href="./Task.html#dependencies">here</a> for a description of the types of objects which can be used to specify
     * a finalizer task.</p>
     *
     * @param paths The tasks that finalize this task.
     *
     * @return the task object this method is applied to
     */
    Task finalizedBy(Object... paths);

    /**
     * <p>Specifies the set of finalizer tasks for this task.</p>
     *
     * <pre class='autoTested'>
     * task taskY {
     *     finalizedBy = ["taskX1", "taskX2"]
     * }
     * </pre>
     *
     * <p>See <a href="./Task.html#dependencies">here</a> for a description of the types of objects which can be used to specify
     * a finalizer task.</p>
     *
     * @param finalizedBy The tasks that finalize this task.
     */
    void setFinalizedBy(Iterable<?> finalizedBy);

    /**
     * <p>Returns tasks that finalize this task.</p>
     *
     * @return The tasks that finalize this task. Returns an empty set if there are no finalising tasks for this task.
     */
    @Internal
    TaskDependency getFinalizedBy();

    /**
     * <p>Specifies that this task should run after all of the supplied tasks.</p>
     *
     * <pre class='autoTested'>
     * task taskY {
     *     shouldRunAfter "taskX"
     * }
     * </pre>
     *
     * <p>For each supplied task, this action adds a task 'ordering', and does not specify a 'dependency' between the tasks.
     * As such, it is still possible to execute 'taskY' without first executing the 'taskX' in the example.</p>
     *
     * <p>See <a href="./Task.html#dependencies">here</a> for a description of the types of objects which can be used to specify
     * an ordering relationship.</p>
     *
     * @param paths The tasks this task should run after.
     *
     * @return the task object this method is applied to
     */
    TaskDependency shouldRunAfter(Object... paths);

    /**
     * <p>Specifies the set of tasks that this task should run after.</p>
     *
     * <pre class='autoTested'>
     * task taskY {
     *     shouldRunAfter = ["taskX1", "taskX2"]
     * }
     * </pre>
     *
     * <p>For each supplied task, this action adds a task 'ordering', and does not specify a 'dependency' between the tasks.
     * As such, it is still possible to execute 'taskY' without first executing the 'taskX' in the example.</p>
     *
     * <p>See <a href="./Task.html#dependencies">here</a> for a description of the types of objects which can be used to specify
     * an ordering relationship.</p>
     *
     * @param shouldRunAfter The set of task paths this task should run after.
     */
    void setShouldRunAfter(Iterable<?> shouldRunAfter);

    /**
     * <p>Returns tasks that this task should run after.</p>
     *
     * @return The tasks that this task should run after. Returns an empty set if this task has no tasks it must run after.
     */
    @Internal
    TaskDependency getShouldRunAfter();

    /**
     * <p>The timeout of this task.</p>
     *
     * <pre class='autoTested'>
     *   task myTask {
     *       timeout = Duration.ofMinutes(10)
     *   }
     * </pre>
     *
     * <p>
     * The Thread executing this task will be interrupted if the task takes longer than the specified amount of time to run.
     * In order for a task to work properly with this feature, it needs to react to interrupts and must clean up any resources it opened.
     * </p>
     * <p>By default, tasks never time out.</p>
     *
     * @since 5.0
     */
    @Internal
    Property<Duration> getTimeout();

    /**
     * Registers a {@link BuildService} that is used by this task so
     * {@link BuildServiceRegistration#getMaxParallelUsages() its constraint on parallel execution} can be honored.
     *
     * @param service The service provider.
     * @since 6.1
     */
    void usesService(Provider<? extends BuildService<?>> service);
}<|MERGE_RESOLUTION|>--- conflicted
+++ resolved
@@ -78,11 +78,7 @@
  * next task by throwing a {@link org.gradle.api.tasks.StopExecutionException}. Using these exceptions allows you to
  * have precondition actions which skip execution of the task, or part of the task, if not true.</p>
  *
-<<<<<<< HEAD
- * <a id="dependencies"></a><h2>Task Dependencies and Task Ordering</h2>
-=======
- * <h3 id="dependencies">Task Dependencies and Task Ordering</h3>
->>>>>>> c261852e
+ * <h2 id="dependencies">Task Dependencies and Task Ordering</h2>
  *
  * <p>A task may have dependencies on other tasks or might be scheduled to always run after another task.
  * Gradle ensures that all task dependencies and ordering rules are honored when executing tasks, so that the task is executed after
@@ -126,11 +122,7 @@
  *
  * <h2>Using a Task in a Build File</h2>
  *
-<<<<<<< HEAD
- * <a id="properties"></a> <h3>Dynamic Properties</h3>
-=======
- * <h4 id="properties">Dynamic Properties</h4>
->>>>>>> c261852e
+ * <h3 id="properties">Dynamic Properties</h3>
  *
  * <p>A {@code Task} has 4 'scopes' for properties. You can access these properties by name from the build file or by
  * calling the {@link #property(String)} method. You can change the value of these properties by calling the {@link #setProperty(String, Object)} method.</p>
