--- conflicted
+++ resolved
@@ -219,11 +219,7 @@
         return apiElementsConfiguration;
     }
 
-<<<<<<< HEAD
     private Configuration createSourceElements(RoleBasedConfigurationContainerInternal configurations, ProviderFactory providerFactory, ObjectFactory objectFactory, SourceSet sourceSet) {
-        Configuration variant = configurations.consumable(SOURCE_ELEMENTS_VARIANT_NAME);
-=======
-    private Configuration createSourceElements(ConfigurationContainer configurations, ProviderFactory providerFactory, ObjectFactory objectFactory, SourceSet sourceSet) {
 
         // TODO: Why are we using this non-standard name? For the `java` component, this
         // equates to `mainSourceElements` instead of `sourceElements` as one would expect.
@@ -231,8 +227,7 @@
         // of the component's API?
         String variantName = sourceSet.getName() + SOURCE_ELEMENTS_VARIANT_NAME_SUFFIX;
 
-        Configuration variant = configurations.create(variantName);
->>>>>>> 66010b24
+        Configuration variant = configurations.consumable(SOURCE_ELEMENTS_VARIANT_NAME);
         variant.setDescription("List of source directories contained in the Main SourceSet.");
         variant.setVisible(false);
         variant.extendsFrom(implementation);
