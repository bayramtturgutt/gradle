--- conflicted
+++ resolved
@@ -288,11 +288,8 @@
                 cnf.setDescription(description);
             }
             cnf.setVisible(false);
-<<<<<<< HEAD
-=======
             cnf.setCanBeConsumed(true);
             cnf.setCanBeResolved(false);
->>>>>>> 348278d8
             Configuration[] extendsFrom = buildExtendsFrom();
             if (extendsFrom != null) {
                 cnf.extendsFrom(extendsFrom);
