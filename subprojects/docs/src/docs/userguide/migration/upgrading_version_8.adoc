--- conflicted
+++ resolved
@@ -40,9 +40,6 @@
 
 === Potential breaking changes
 
-<<<<<<< HEAD
-[[kotlin_1_8.21]]
-=======
 [[legacy_attribute_snapshotting]]
 ==== Fixed variant selection behavior with `ArtifactView` and `ArtifactCollection`
 
@@ -83,7 +80,6 @@
 Some builds may have worked around this by also putting the additional attributes into the artifact view. This is no longer necessary.
 
 [[kotlin_1_8.20]]
->>>>>>> 255efe0e
 ==== Upgrade to Kotlin 1.8.21
 
 The embedded Kotlin has been updated to link:https://github.com/JetBrains/kotlin/releases/tag/v1.8.21[Kotlin 1.8.21].
