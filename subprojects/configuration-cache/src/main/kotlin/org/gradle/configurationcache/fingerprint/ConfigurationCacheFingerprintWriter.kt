--- conflicted
+++ resolved
@@ -326,13 +326,11 @@
             is GradlePropertyValueSource.Parameters -> {
                 // The set of Gradle properties is already an input
             }
-<<<<<<< HEAD
+
             is GradlePropertiesPrefixedByValueSource.Parameters -> {
                 // The set of Gradle properties is already an input
             }
-=======
-
->>>>>>> 7d6f8d40
+
             is SystemPropertyValueSource.Parameters -> {
                 addSystemPropertyToFingerprint(parameters.propertyName.get(), obtainedValue.value.get())
             }
